--- conflicted
+++ resolved
@@ -84,11 +84,8 @@
               <div className="space-y-2 text-sm">
                 <p>
                   <span className="text-gray-400">Phone:</span>
-<<<<<<< HEAD
                   <span className="text-white ml-1">{session?.phoneNumber}</span>
-=======
                   <span className="text-white ml-1">{session?.phoneNumber ? session?.phoneNumber : '091********'}</span>
->>>>>>> fd044f76
                 </p>
                 <p>
                   <span className="text-gray-400">User ID:</span>
